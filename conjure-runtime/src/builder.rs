// Copyright 2020 Palantir Technologies, Inc.
//
// Licensed under the Apache License, Version 2.0 (the "License");
// you may not use this file except in compliance with the License.
// You may obtain a copy of the License at
//
// http://www.apache.org/licenses/LICENSE-2.0
//
// Unless required by applicable law or agreed to in writing, software
// distributed under the License is distributed on an "AS IS" BASIS,
// WITHOUT WARRANTIES OR CONDITIONS OF ANY KIND, either express or implied.
// See the License for the specific language governing permissions and
// limitations under the License.
use crate::blocking;
use crate::client::ClientState;
use crate::config::{ProxyConfig, SecurityConfig, ServiceConfig};
use crate::raw::{BuildRawClient, DefaultRawClientBuilder};
use crate::{Client, HostMetricsRegistry, UserAgent};
use arc_swap::ArcSwap;
use conjure_error::Error;
use std::sync::Arc;
use std::time::Duration;
use url::Url;
use witchcraft_metrics::MetricRegistry;

/// A builder to construct `Client`s and `blocking::Client`s.
<<<<<<< HEAD
pub struct Builder {
    pub(crate) service: Option<String>,
    pub(crate) user_agent: Option<UserAgent>,
    pub(crate) uris: Vec<Url>,
    pub(crate) security: SecurityConfig,
    pub(crate) proxy: ProxyConfig,
    pub(crate) connect_timeout: Duration,
    pub(crate) request_timeout: Duration,
    pub(crate) backoff_slot_size: Duration,
    pub(crate) max_num_retries: u32,
    pub(crate) server_qos: ServerQos,
    pub(crate) service_error: ServiceError,
    pub(crate) idempotency: Idempotency,
    pub(crate) node_selection_strategy: NodeSelectionStrategy,
    pub(crate) metrics: Option<Arc<MetricRegistry>>,
    pub(crate) host_metrics: Option<Arc<HostMetricsRegistry>>,
=======
pub struct Builder<T = DefaultRawClientBuilder> {
    service: Option<String>,
    user_agent: Option<UserAgent>,
    uris: Vec<Url>,
    security: SecurityConfig,
    proxy: ProxyConfig,
    connect_timeout: Duration,
    request_timeout: Duration,
    backoff_slot_size: Duration,
    failed_url_cooldown: Duration,
    max_num_retries: u32,
    server_qos: ServerQos,
    service_error: ServiceError,
    idempotency: Idempotency,
    metrics: Option<Arc<MetricRegistry>>,
    host_metrics: Option<Arc<HostMetricsRegistry>>,
    raw_client_builder: T,
>>>>>>> b0282a69
}

impl Default for Builder {
    fn default() -> Builder {
        Builder::new()
    }
}

impl Builder {
    /// Creates a new builder with default settings.
    pub fn new() -> Builder {
        Builder {
            service: None,
            user_agent: None,
            uris: vec![],
            security: SecurityConfig::builder().build(),
            proxy: ProxyConfig::Direct,
            connect_timeout: Duration::from_secs(10),
            request_timeout: Duration::from_secs(5 * 60),
            backoff_slot_size: Duration::from_millis(250),
            max_num_retries: 3,
            server_qos: ServerQos::AutomaticRetry,
            service_error: ServiceError::WrapInNewError,
            idempotency: Idempotency::ByMethod,
            node_selection_strategy: NodeSelectionStrategy::PinUntilError,
            metrics: None,
            host_metrics: None,
            raw_client_builder: DefaultRawClientBuilder,
        }
    }
}

impl<T> Builder<T> {
    /// Applies configuration settings from a `ServiceConfig` to the builder.
    pub fn from_config(&mut self, config: &ServiceConfig) -> &mut Self {
        self.uris(config.uris().to_vec());

        if let Some(security) = config.security() {
            self.security(security.clone());
        }

        if let Some(proxy) = config.proxy() {
            self.proxy(proxy.clone());
        }

        if let Some(connect_timeout) = config.connect_timeout() {
            self.connect_timeout(connect_timeout);
        }

        if let Some(request_timeout) = config.request_timeout() {
            self.request_timeout(request_timeout);
        }

        if let Some(backoff_slot_size) = config.backoff_slot_size() {
            self.backoff_slot_size(backoff_slot_size);
        }

        if let Some(max_num_retries) = config.max_num_retries() {
            self.max_num_retries(max_num_retries);
        }

        self
    }

    /// Sets the name of the service this client will communicate with.
    ///
    /// This is used in logging and metrics to allow differentiation between different clients.
    ///
    /// Required.
    pub fn service(&mut self, service: &str) -> &mut Self {
        self.service = Some(service.to_string());
        self
    }

    /// Returns the builder's configured service name.
    pub fn get_service(&self) -> Option<&str> {
        self.service.as_deref()
    }

    /// Sets the user agent sent by this client.
    ///
    /// Required.
    pub fn user_agent(&mut self, user_agent: UserAgent) -> &mut Self {
        self.user_agent = Some(user_agent);
        self
    }

    /// Returns the builder's configured user agent.
    pub fn get_user_agent(&self) -> Option<&UserAgent> {
        self.user_agent.as_ref()
    }

    /// Appends a URI to the URIs list.
    ///
    /// Defaults to an empty list.
    pub fn uri(&mut self, uri: Url) -> &mut Self {
        self.uris.push(uri);
        self
    }

    /// Sets the URIs list.
    ///
    /// Defaults to an empty list.
    pub fn uris(&mut self, uris: Vec<Url>) -> &mut Self {
        self.uris = uris;
        self
    }

    /// Returns the builder's configured URIs list.
    pub fn get_uris(&self) -> &[Url] {
        &self.uris
    }

    /// Sets the security configuration.
    ///
    /// Defaults to an empty configuration.
    pub fn security(&mut self, security: SecurityConfig) -> &mut Self {
        self.security = security;
        self
    }

    /// Returns the builder's configured security configuration.
    pub fn get_security(&self) -> &SecurityConfig {
        &self.security
    }

    /// Sets the proxy configuration.
    ///
    /// Defaults to `ProxyConfig::Direct` (i.e. no proxy).
    pub fn proxy(&mut self, proxy: ProxyConfig) -> &mut Self {
        self.proxy = proxy;
        self
    }

    /// Returns the builder's configured proxy configuration.
    pub fn get_proxy(&self) -> &ProxyConfig {
        &self.proxy
    }

    /// Sets the connect timeout.
    ///
    /// Defaults to 10 seconds.
    pub fn connect_timeout(&mut self, connect_timeout: Duration) -> &mut Self {
        self.connect_timeout = connect_timeout;
        self
    }

    /// Returns the builder's configured connect timeout.
    pub fn get_connect_timeout(&self) -> Duration {
        self.connect_timeout
    }

    /// Sets the request timeout.
    ///
    /// This timeout applies to the entire duration of the request, from the first attempt to send it to the last read
    /// of the response body.
    ///
    /// Defaults to 5 minutes.
    pub fn request_timeout(&mut self, request_timeout: Duration) -> &mut Self {
        self.request_timeout = request_timeout;
        self
    }

    /// Returns the builder's configured request timeout.
    pub fn get_request_timeout(&self) -> Duration {
        self.request_timeout
    }

    /// Sets the backoff slot size.
    ///
    /// This is the upper bound on the initial delay before retrying a request. It grows exponentially as additional
    /// attempts are made for a given request.
    ///
    /// Defaults to 250 milliseconds.
    pub fn backoff_slot_size(&mut self, backoff_slot_size: Duration) -> &mut Self {
        self.backoff_slot_size = backoff_slot_size;
        self
    }

    /// Returns the builder's configured backoff slot size.
    pub fn get_backoff_slot_size(&self) -> Duration {
        self.backoff_slot_size
    }

    /// Sets the maximum number of times a request attempt will be retried before giving up.
    ///
    /// Defaults to 3.
    pub fn max_num_retries(&mut self, max_num_retries: u32) -> &mut Self {
        self.max_num_retries = max_num_retries;
        self
    }

<<<<<<< HEAD
=======
    /// Returns the builder's configured maximum number of retries.
    pub fn get_max_num_retries(&self) -> u32 {
        self.max_num_retries
    }

    /// Sets the cooldown applied to a node after it fails to respond successfully to a request.
    ///
    /// The node will be skipped while on cooldown unless no other nodes are available.
    ///
    /// Defaults to 250 milliseconds.
    pub fn failed_url_cooldown(&mut self, failed_url_cooldown: Duration) -> &mut Self {
        self.failed_url_cooldown = failed_url_cooldown;
        self
    }

    /// Returns the builder's configured failed URL cooldown.
    pub fn get_failed_url_cooldown(&self) -> Duration {
        self.failed_url_cooldown
    }

>>>>>>> b0282a69
    /// Sets the client's behavior in response to a QoS error from the server.
    ///
    /// Defaults to `ServerQos::AutomaticRetry`.
    pub fn server_qos(&mut self, server_qos: ServerQos) -> &mut Self {
        self.server_qos = server_qos;
        self
    }

    /// Returns the builder's configured server QoS behavior.
    pub fn get_server_qos(&self) -> ServerQos {
        self.server_qos
    }

    /// Sets the client's behavior in response to a service error from the server.
    ///
    /// Defaults to `ServiceError::WrapInNewError`.
    pub fn service_error(&mut self, service_error: ServiceError) -> &mut Self {
        self.service_error = service_error;
        self
    }

    /// Returns the builder's configured service error handling behavior.
    pub fn get_service_error(&self) -> ServiceError {
        self.service_error
    }

    /// Sets the client's behavior to determine if a request is idempotent or not.
    ///
    /// Only idempotent requests will be retried.
    ///
    /// Defaults to `Idempotency::ByMethod`.
    pub fn idempotency(&mut self, idempotency: Idempotency) -> &mut Self {
        self.idempotency = idempotency;
        self
    }

<<<<<<< HEAD
    /// Sets the client's strategy for selecting a node for a request.
    ///
    /// Defaults to `NodeSelectionStrategy::PinUntilError`.
    pub fn node_selection_strategy(
        &mut self,
        node_selection_strategy: NodeSelectionStrategy,
    ) -> &mut Self {
        self.node_selection_strategy = node_selection_strategy;
        self
=======
    /// Returns the builder's configured idempotency handling behavior.
    pub fn get_idempotency(&self) -> Idempotency {
        self.idempotency
>>>>>>> b0282a69
    }

    /// Sets the metric registry used to register client metrics.
    ///
    /// Defaults to no registry.
    pub fn metrics(&mut self, metrics: Arc<MetricRegistry>) -> &mut Self {
        self.metrics = Some(metrics);
        self
    }

    /// Returns the builder's configured metric registry.
    pub fn get_metrics(&self) -> Option<&Arc<MetricRegistry>> {
        self.metrics.as_ref()
    }

    /// Sets the host metrics registry used to track host performance.
    ///
    /// Defaults to no registry.
    pub fn host_metrics(&mut self, host_metrics: Arc<HostMetricsRegistry>) -> &mut Self {
        self.host_metrics = Some(host_metrics);
        self
    }

    /// Returns the builder's configured host metrics registry.
    pub fn get_host_metrics(&self) -> Option<&Arc<HostMetricsRegistry>> {
        self.host_metrics.as_ref()
    }

    /// Sets the raw client builder.
    ///
    /// Defaults to `DefaultRawClientBuilder`.
    pub fn with_raw_client_builder<U>(self, raw_client_builder: U) -> Builder<U> {
        Builder {
            service: self.service,
            user_agent: self.user_agent,
            uris: self.uris,
            security: self.security,
            proxy: self.proxy,
            connect_timeout: self.connect_timeout,
            request_timeout: self.request_timeout,
            backoff_slot_size: self.backoff_slot_size,
            failed_url_cooldown: self.failed_url_cooldown,
            max_num_retries: self.max_num_retries,
            server_qos: self.server_qos,
            service_error: self.service_error,
            idempotency: self.idempotency,
            metrics: self.metrics,
            host_metrics: self.host_metrics,
            raw_client_builder,
        }
    }

    /// Returns the builder's configured raw client builder.
    pub fn get_raw_client_builder(&self) -> &T {
        &self.raw_client_builder
    }
}

impl<T> Builder<T>
where
    T: BuildRawClient,
{
    /// Creates a new `Client`.
    ///
    /// # Panics
    ///
    /// Panics if `service` or `user_agent` is not set.
    pub fn build(&self) -> Result<Client<T::RawClient>, Error> {
        let state = ClientState::new(self)?;
        Ok(Client::new(Arc::new(ArcSwap::new(Arc::new(state))), None))
    }

    /// Creates a new `blocking::Client`.
    ///
    /// # Panics
    ///
    /// Panics if `service` or `user_agent` is not set.
    pub fn build_blocking(&self) -> Result<blocking::Client<T::RawClient>, Error> {
        self.build().map(blocking::Client)
    }
}

/// Specifies the behavior of a client in response to a `QoS` error from a server.
///
/// QoS errors have status codes 429 or 503.
#[derive(Debug, Copy, Clone, PartialEq, Eq)]
#[non_exhaustive]
pub enum ServerQos {
    /// The client will automatically retry the request when possible in response to a QoS error.
    ///
    /// This is the default behavior.
    AutomaticRetry,

    /// The client will transparently propagate the QoS error without retrying.
    ///
    /// This is designed for use when an upstream service has better context on how to handle a QoS error. Propagating
    /// the error upstream to that service without retrying allows it to handle retry logic internally.
    Propagate429And503ToCaller,
}

/// Specifies the behavior of the client in response to a service error from a server.
///
/// Service errors are encoded as responses with a 4xx or 5xx response code and a body containing a `SerializableError`.
#[derive(Debug, Copy, Clone, PartialEq, Eq)]
#[non_exhaustive]
pub enum ServiceError {
    /// The service error will be propagated as a new internal service error.
    ///
    /// The error's cause will contain the information about the received service error, but the error constructed by
    /// the client will have a different error instance ID, type, etc.
    ///
    /// This is the default behavior.
    WrapInNewError,

    /// The service error will be transparently propagated without change.
    ///
    /// This is designed for use when proxying a request to another node, commonly of the same service. By preserving
    /// the original error's instance ID, type, etc, the upstream service will be able to process the error properly.
    PropagateToCaller,
}

/// Specifies the manner in which the client decides if a request is idempotent or not.
#[derive(Debug, Copy, Clone, PartialEq, Eq)]
#[non_exhaustive]
pub enum Idempotency {
    /// All requests are assumed to be idempotent.
    Always,

    /// Only requests with HTTP methods defined as idempotent (GET, HEAD, OPTIONS, TRACE, PUT, and DELETE) are assumed
    /// to be idempotent.
    ///
    /// This is the default behavior.
    ByMethod,

    /// No requests are assumed to be idempotent.
    Never,
}

/// Specifies the strategy used to select a node of a service to use for a request attempt.
#[derive(Debug, Copy, Clone, PartialEq, Eq)]
#[non_exhaustive]
pub enum NodeSelectionStrategy {
    /// Pin to a single host as long as it continues to successfully respond to requests.
    ///
    /// If the pinned node fails to successfully respond, the client will rotate through the other nodes until it finds
    /// one that can successfully respond and then pin to that new node. The pinned node will also be randomly rotated
    /// periodically to help spread load across the cluster.
    ///
    /// This is the default behavior.
    PinUntilError,

    /// Like `PinUntilError` except that the pinned node is never randomly shuffled.
    PinUntilErrorWithoutReshuffle,
}<|MERGE_RESOLUTION|>--- conflicted
+++ resolved
@@ -24,24 +24,6 @@
 use witchcraft_metrics::MetricRegistry;
 
 /// A builder to construct `Client`s and `blocking::Client`s.
-<<<<<<< HEAD
-pub struct Builder {
-    pub(crate) service: Option<String>,
-    pub(crate) user_agent: Option<UserAgent>,
-    pub(crate) uris: Vec<Url>,
-    pub(crate) security: SecurityConfig,
-    pub(crate) proxy: ProxyConfig,
-    pub(crate) connect_timeout: Duration,
-    pub(crate) request_timeout: Duration,
-    pub(crate) backoff_slot_size: Duration,
-    pub(crate) max_num_retries: u32,
-    pub(crate) server_qos: ServerQos,
-    pub(crate) service_error: ServiceError,
-    pub(crate) idempotency: Idempotency,
-    pub(crate) node_selection_strategy: NodeSelectionStrategy,
-    pub(crate) metrics: Option<Arc<MetricRegistry>>,
-    pub(crate) host_metrics: Option<Arc<HostMetricsRegistry>>,
-=======
 pub struct Builder<T = DefaultRawClientBuilder> {
     service: Option<String>,
     user_agent: Option<UserAgent>,
@@ -51,15 +33,14 @@
     connect_timeout: Duration,
     request_timeout: Duration,
     backoff_slot_size: Duration,
-    failed_url_cooldown: Duration,
     max_num_retries: u32,
     server_qos: ServerQos,
     service_error: ServiceError,
     idempotency: Idempotency,
+    node_selection_strategy: NodeSelectionStrategy,
     metrics: Option<Arc<MetricRegistry>>,
     host_metrics: Option<Arc<HostMetricsRegistry>>,
     raw_client_builder: T,
->>>>>>> b0282a69
 }
 
 impl Default for Builder {
@@ -252,29 +233,11 @@
         self
     }
 
-<<<<<<< HEAD
-=======
     /// Returns the builder's configured maximum number of retries.
     pub fn get_max_num_retries(&self) -> u32 {
         self.max_num_retries
     }
 
-    /// Sets the cooldown applied to a node after it fails to respond successfully to a request.
-    ///
-    /// The node will be skipped while on cooldown unless no other nodes are available.
-    ///
-    /// Defaults to 250 milliseconds.
-    pub fn failed_url_cooldown(&mut self, failed_url_cooldown: Duration) -> &mut Self {
-        self.failed_url_cooldown = failed_url_cooldown;
-        self
-    }
-
-    /// Returns the builder's configured failed URL cooldown.
-    pub fn get_failed_url_cooldown(&self) -> Duration {
-        self.failed_url_cooldown
-    }
-
->>>>>>> b0282a69
     /// Sets the client's behavior in response to a QoS error from the server.
     ///
     /// Defaults to `ServerQos::AutomaticRetry`.
@@ -311,7 +274,11 @@
         self
     }
 
-<<<<<<< HEAD
+    /// Returns the builder's configured idempotency handling behavior.
+    pub fn get_idempotency(&self) -> Idempotency {
+        self.idempotency
+    }
+
     /// Sets the client's strategy for selecting a node for a request.
     ///
     /// Defaults to `NodeSelectionStrategy::PinUntilError`.
@@ -321,11 +288,11 @@
     ) -> &mut Self {
         self.node_selection_strategy = node_selection_strategy;
         self
-=======
-    /// Returns the builder's configured idempotency handling behavior.
-    pub fn get_idempotency(&self) -> Idempotency {
-        self.idempotency
->>>>>>> b0282a69
+    }
+
+    /// Returns the builder's configured node selection strategy.
+    pub fn get_node_selection_strategy(&self) -> NodeSelectionStrategy {
+        self.node_selection_strategy
     }
 
     /// Sets the metric registry used to register client metrics.
@@ -367,11 +334,11 @@
             connect_timeout: self.connect_timeout,
             request_timeout: self.request_timeout,
             backoff_slot_size: self.backoff_slot_size,
-            failed_url_cooldown: self.failed_url_cooldown,
             max_num_retries: self.max_num_retries,
             server_qos: self.server_qos,
             service_error: self.service_error,
             idempotency: self.idempotency,
+            node_selection_strategy: self.node_selection_strategy,
             metrics: self.metrics,
             host_metrics: self.host_metrics,
             raw_client_builder,
