--- conflicted
+++ resolved
@@ -12,12 +12,8 @@
 // See the License for the specific language governing permissions and
 // limitations under the License.
 use crate::raw::Service;
-<<<<<<< HEAD
+use crate::rng::ConjureRng;
 use crate::service::node::{LimitedNode, Wrap};
-=======
-use crate::rng::ConjureRng;
-use crate::service::node::Node;
->>>>>>> 9380c6bf
 use crate::service::Layer;
 use crate::Builder;
 use arc_swap::ArcSwap;
@@ -73,15 +69,9 @@
     nodes: Vec<T>,
 }
 
-<<<<<<< HEAD
 impl<T> FixedNodes<T> {
-    pub fn new(nodes: Vec<T>) -> Self {
-        Self::with_entropy(nodes, RandEntropy)
-=======
-impl FixedNodes {
-    pub fn new<T>(nodes: Vec<Arc<Node>>, builder: &Builder<T>) -> Self {
+    pub fn new<U>(nodes: Vec<T>, builder: &Builder<U>) -> Self {
         Self::with_entropy(nodes, RandEntropy(ConjureRng::new(builder)))
->>>>>>> 9380c6bf
     }
 
     fn with_entropy<E>(mut nodes: Vec<T>, entropy: E) -> Self
@@ -114,15 +104,9 @@
     entropy: E,
 }
 
-<<<<<<< HEAD
 impl<T> ReshufflingNodes<T> {
-    pub fn new(nodes: Vec<T>) -> Self {
-        Self::with_entropy(nodes, RandEntropy)
-=======
-impl ReshufflingNodes {
-    pub fn new<T>(nodes: Vec<Arc<Node>>, builder: &Builder<T>) -> Self {
+    pub fn new<U>(nodes: Vec<T>, builder: &Builder<U>) -> Self {
         Self::with_entropy(nodes, RandEntropy(ConjureRng::new(builder)))
->>>>>>> 9380c6bf
     }
 }
 
