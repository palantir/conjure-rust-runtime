--- conflicted
+++ resolved
@@ -200,17 +200,6 @@
 
     #[tokio::test]
     async fn propagated_throttle_handling() {
-<<<<<<< HEAD
-        let service =
-            HttpErrorLayer::new(Builder::new().server_qos(ServerQos::Propagate429And503ToCaller))
-                .layer(service::service_fn(|_| async move {
-                    Ok(Response::builder()
-                        .status(StatusCode::TOO_MANY_REQUESTS)
-                        .header(RETRY_AFTER, "100")
-                        .body(Empty::<Bytes>::new())
-                        .unwrap())
-                }));
-=======
         let service = HttpErrorLayer::new(
             &Builder::for_test().server_qos(ServerQos::Propagate429And503ToCaller),
         )
@@ -218,10 +207,9 @@
             Ok(Response::builder()
                 .status(StatusCode::TOO_MANY_REQUESTS)
                 .header(RETRY_AFTER, "100")
-                .body(hyper::Body::empty())
+                .body(Empty::<Bytes>::new())
                 .unwrap())
         }));
->>>>>>> 2e2eaa76
 
         let request = Request::new(());
         let error = service.call(request).await.err().unwrap();
@@ -253,26 +241,15 @@
 
     #[tokio::test]
     async fn propagated_unavailable_handling() {
-<<<<<<< HEAD
-        let service =
-            HttpErrorLayer::new(Builder::new().server_qos(ServerQos::Propagate429And503ToCaller))
-                .layer(service::service_fn(|_| async move {
-                    Ok(Response::builder()
-                        .status(StatusCode::SERVICE_UNAVAILABLE)
-                        .body(Empty::<Bytes>::new())
-                        .unwrap())
-                }));
-=======
         let service = HttpErrorLayer::new(
             &Builder::for_test().server_qos(ServerQos::Propagate429And503ToCaller),
         )
         .layer(service::service_fn(|_| async move {
             Ok(Response::builder()
                 .status(StatusCode::SERVICE_UNAVAILABLE)
-                .body(hyper::Body::empty())
+                .body(Empty::<Bytes>::new())
                 .unwrap())
         }));
->>>>>>> 2e2eaa76
 
         let request = Request::new(());
         let error = service.call(request).await.err().unwrap();
@@ -328,23 +305,6 @@
             .error_instance_id(Uuid::nil())
             .build();
 
-<<<<<<< HEAD
-        let service =
-            HttpErrorLayer::new(Builder::new().service_error(ServiceError::PropagateToCaller))
-                .layer({
-                    let service_error = service_error.clone();
-                    service::service_fn(move |_| {
-                        let json = json::to_vec(&service_error).unwrap();
-                        async move {
-                            Ok(Response::builder()
-                                .status(StatusCode::CONFLICT)
-                                .header(CONTENT_TYPE, "application/json")
-                                .body(Full::new(Bytes::from(json)))
-                                .unwrap())
-                        }
-                    })
-                });
-=======
         let service = HttpErrorLayer::new(
             &Builder::for_test().service_error(ServiceError::PropagateToCaller),
         )
@@ -356,12 +316,11 @@
                     Ok(Response::builder()
                         .status(StatusCode::CONFLICT)
                         .header(CONTENT_TYPE, "application/json")
-                        .body(hyper::Body::from(json))
+                        .body(Full::new(Bytes::from(json)))
                         .unwrap())
                 }
             })
         });
->>>>>>> 2e2eaa76
 
         let request = Request::new(());
         let error = service.call(request).await.err().unwrap();
