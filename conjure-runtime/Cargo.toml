[package]
name = "conjure-runtime"
version.workspace = true
authors = ["Steven Fackler <sfackler@palantir.com>"]
edition = "2018"
license = "Apache-2.0"
description = "An HTTP client compatible with Conjure-generated services"
repository = "https://github.com/palantir/conjure-rust-runtime"
readme = "../README.md"

[dependencies]
arc-swap = "1.0"
base64 = "0.22"
bytes = "1.0"
conjure-error = "4.0.0-rc3"
conjure-http = "4.0.0-rc3"
conjure-object = "4.0.0-rc3"
conjure-runtime-config = { version = "4.7.0", path = "../conjure-runtime-config" }
conjure-serde = "4.0.0-rc3"
flate2 = "1.0"
futures = "0.3"
http-body = "1"
http-body-util = "0.1"
http-zipkin = "0.4"
http = "1"
hyper = { version = "1", features = ["http1", "http2", "client"] }
hyper-rustls = { version = "0.27", default-features = false, features = [
    "http1",
    "http2",
    "tls12",
    "logging",
] }
hyper-util = { version = "0.1", features = [
    "http1",
    "http2",
    "client",
    "client-legacy",
    "tokio",
] }
<<<<<<< HEAD
=======
hyper = { version = "0.14", features = ["http1", "http2", "client", "tcp"] }
linked-hash-map = "0.5"
>>>>>>> ef69cc39
once_cell = "1.0"
parking_lot = "0.12"
percent-encoding = "2.1"
pin-project = "1.0"
rand = "0.8"
rand_pcg = "0.3"
refreshable = "2.0"
regex = "1.0"
rustls-pemfile = "2"
rustls = "0.23"
serde-value = "0.7"
serde = "1.0"
tokio-io-timeout = "1.0"
tokio-util = { version = "0.7", features = ["codec"] }
tokio = { version = "1.0", features = ["io-util", "rt-multi-thread", "time"] }
tower-layer = "0.3"
tower-service = "0.3"
url = "2.0"
webpki-roots = "0.26"
witchcraft-log = "3"
witchcraft-metrics = "1"
zipkin = "0.4"

[dev-dependencies]
conjure-codegen = { version = "4.0.0-rc3", features = ["example-types"] }
futures-test = "0.3"
hyper = { version = "1", features = ["server"] }
hyper-rustls = { version = "0.27", default-features = false, features = [
    "aws-lc-rs",
] }
openssl = "0.10.50"
serde_yaml = "0.9"
tokio-openssl = "0.6"
tokio-test = "0.4"
tokio = { version = "1.0", features = ["full"] }
tower-util = "0.3"<|MERGE_RESOLUTION|>--- conflicted
+++ resolved
@@ -37,11 +37,7 @@
     "client-legacy",
     "tokio",
 ] }
-<<<<<<< HEAD
-=======
-hyper = { version = "0.14", features = ["http1", "http2", "client", "tcp"] }
 linked-hash-map = "0.5"
->>>>>>> ef69cc39
 once_cell = "1.0"
 parking_lot = "0.12"
 percent-encoding = "2.1"
