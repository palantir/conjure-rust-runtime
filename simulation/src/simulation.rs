--- conflicted
+++ resolved
@@ -110,10 +110,6 @@
             .service(SERVICE)
             .user_agent(UserAgent::new(Agent::new("simulation", "0.0.0")))
             .metrics(self.metrics.clone())
-<<<<<<< HEAD
-            .request_timeout(Duration::from_secs(10_000_000))
-=======
->>>>>>> 9de853d9
             .deterministic(true);
         for server in &self.servers {
             builder.uri(format!("http://{}", server.name()).parse().unwrap());
