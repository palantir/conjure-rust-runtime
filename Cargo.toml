--- conflicted
+++ resolved
@@ -4,12 +4,5 @@
     "conjure-runtime-config",
     "conjure-verification",
     "conjure-verification-api",
-<<<<<<< HEAD
-]
-=======
     "simulation",
-]
-
-[patch.crates-io]
-hyper = { git = "https://github.com/hyperium/hyper" }
->>>>>>> 9380c6bf
+]